package org.apache.spark.graph.impl

import scala.collection.JavaConversions._

import scala.collection.mutable

import org.apache.spark.SparkContext._
import org.apache.spark.Partitioner
import org.apache.spark.HashPartitioner 
import org.apache.spark.util.ClosureCleaner

import org.apache.spark.rdd
import org.apache.spark.rdd.RDD
import org.apache.spark.rdd.IndexedRDD
import org.apache.spark.rdd.RDDIndex


import org.apache.spark.graph._
import org.apache.spark.graph.impl.GraphImpl._
import org.apache.spark.graph.impl.MessageToPartitionRDDFunctions._


/**
 * A Graph RDD that supports computation on graphs.
 */
class GraphImpl[VD: ClassManifest, ED: ClassManifest] protected (
    val vTable: IndexedRDD[Vid, VD],
    val vid2pid: IndexedRDD[Vid, Pid],
    val eTable: IndexedRDD[Pid, EdgePartition[ED]])
  extends Graph[VD, ED] {


  /**
   * The vTableReplicated is a version of the vertex data after it is 
   * replicated.
   */
  val vTableReplicated: IndexedRDD[Pid, VertexHashMap[VD]] = {
    // Join vid2pid and vTable, generate a shuffle dependency on the joined 
    // result, and get the shuffle id so we can use it on the slave.
    vTable.cogroup(vid2pid)
      .flatMap { case (vid, (vdatas, pids)) => 
        pids.iterator.map { 
          pid => MessageToPartition(pid, (vid, vdatas.head)) 
        }
      }
      .partitionBy(eTable.partitioner.get) //@todo assert edge table has partitioner
      .mapPartitionsWithIndex( (pid, iter) => {
        // Build the hashmap for each partition
        val vmap = new VertexHashMap[VD]
        for( msg <- iter ) { vmap.put(msg.data._1, msg.data._2) }
        Array((pid, vmap)).iterator
      }, preservesPartitioning = true)
      .indexed(eTable.index)  
  }






  // def this(vertices: RDD[Vertex[VD]], edges: RDD[Edge[ED]]) = {
  //   this(vertices.partitions.size, edges.partitions.size, vertices, edges, null, null)
  // }

  // def withPartitioner(numVertexPartitions: Int, numEdgePartitions: Int): Graph[VD, ED] = {
  //   if (_cached) {
  //     new GraphImpl(numVertexPartitions, numEdgePartitions, null, null, _rawVTable, _rawETable)
  //       .cache()
  //   } else {
  //     new GraphImpl(numVertexPartitions, numEdgePartitions, _rawVertices, _rawEdges, null, null)
  //   }
  // }

  // def withVertexPartitioner(numVertexPartitions: Int) = {
  //   withPartitioner(numVertexPartitions, numEdgePartitions)
  // }

  // def withEdgePartitioner(numEdgePartitions: Int) = {
  //   withPartitioner(numVertexPartitions, numEdgePartitions)
  // }



  override def cache(): Graph[VD, ED] = {
    eTable.cache()
    vid2pid.cache()
    vTable.cache()
    // @todo: should we cache the replicated data?
    vTableReplicated.cache()
    this
  }


  override def replication(): Double = {
    val rep = vid2pid.groupByKey().map(kv => kv._2.size).sum
    rep / vTable.count
  }

  override def balance(): Array[Int] = {
    eTable.map{ case (pid, epart) => epart.data.size }.collect
  }

  override def reverse: Graph[VD, ED] = {
    val etable = eTable.mapValues( _.reverse ).asInstanceOf[IndexedRDD[Pid, EdgePartition[ED]]] 
    new GraphImpl(vTable, vid2pid, etable)
  }

  /** Return a RDD of vertices. */
  override def vertices: RDD[(Vid, VD)] = vTable


  /** Return a RDD of edges. */
  override def edges: RDD[Edge[ED]] = {
    eTable.mapPartitions { iter => iter.next()._2.iterator }
  }

  /** Return a RDD that brings edges with its source and destination vertices together. */
  override def triplets: RDD[EdgeTriplet[VD, ED]] = {
    vTableReplicated.join(eTable)
    .mapPartitions{ iter => 
      val (pid, (vmap, edgePartition)) = iter.next()
      assert(iter.hasNext == false)
      // Return an iterator that looks up the hash map to find matching 
      // vertices for each edge.
      new Iterator[EdgeTriplet[VD, ED]] {
        private var pos = 0
        private val e = new EdgeTriplet[VD, ED]
        e.src = new Vertex[VD]
        e.dst = new Vertex[VD]

        override def hasNext: Boolean = pos < edgePartition.size
        override def next() = {
          e.src.id = edgePartition.srcIds(pos)
          // assert(vmap.containsKey(e.src.id))
          e.src.data = vmap.get(e.src.id)
          e.dst.id = edgePartition.dstIds(pos)
          // assert(vmap.containsKey(e.dst.id))
          e.dst.data = vmap.get(e.dst.id)
          //println("Iter called: " + pos)
          e.data = edgePartition.data(pos)
          pos += 1
          e
        }

        override def toList: List[EdgeTriplet[VD, ED]] = {
          val lb = new mutable.ListBuffer[EdgeTriplet[VD,ED]]
          for (i <- (0 until edgePartition.size)) {
            val currentEdge = new EdgeTriplet[VD, ED]
            currentEdge.src = new Vertex[VD]
            currentEdge.dst = new Vertex[VD]
            currentEdge.src.id = edgePartition.srcIds(i)
            // assert(vmap.containsKey(e.src.id))
            currentEdge.src.data = vmap.get(currentEdge.src.id)

            currentEdge.dst.id = edgePartition.dstIds(i)
            // assert(vmap.containsKey(e.dst.id))
            currentEdge.dst.data = vmap.get(currentEdge.dst.id)

            currentEdge.data = edgePartition.data(i)
            lb += currentEdge
          }
          lb.toList
        }
      } // end of iterator
    } // end of map partition
  }

  override def mapVertices[VD2: ClassManifest](f: (Vid, VD) => VD2): Graph[VD2, ED] = {
    val newVTable = vTable.mapValuesWithKeys((vid, data) => f(vid, data))
      .asInstanceOf[IndexedRDD[Vid, VD2]]
    new GraphImpl(newVTable, vid2pid, eTable)
  }

  override def mapEdges[ED2: ClassManifest](f: Edge[ED] => ED2): Graph[VD, ED2] = {
    val newETable = eTable.mapValues(eBlock => eBlock.map(f))
      .asInstanceOf[IndexedRDD[Pid, EdgePartition[ED2]]]
    new GraphImpl(vTable, vid2pid, newETable)
  }


  override def mapTriplets[ED2: ClassManifest](f: EdgeTriplet[VD, ED] => ED2):
    Graph[VD, ED2] = {
    val newETable = eTable.join(vTableReplicated).mapValues{ 
      case (edgePartition, vmap) =>
      val et = new EdgeTriplet[VD, ED]
      et.src = new Vertex[VD]
      et.dst = new Vertex[VD]
      
      edgePartition.map{e => 
        et.data = e.data
        et.src.id = e.src
        et.src.data = vmap(e.src)
        et.dst.id = e.dst
        et.dst.data = vmap(e.dst)
        f(et)
      }
    }.asInstanceOf[IndexedRDD[Pid, EdgePartition[ED2]]]
    new GraphImpl(vTable, vid2pid, newETable)
  }

  // override def correctEdges(): Graph[VD, ED] = {
  //   val sc = vertices.context
  //   val vset = sc.broadcast(vertices.map(_.id).collect().toSet)
  //   val newEdges = edges.filter(e => vset.value.contains(e.src) && vset.value.contains(e.dst))
  //   Graph(vertices, newEdges)
  // }


  override def subgraph(epred: EdgeTriplet[VD,ED] => Boolean = (x => true), 
    vpred: (Vid, VD) => Boolean = ((a,b) => true) ): Graph[VD, ED] = {

    /// @todo: The following code behaves deterministically on each
    /// vertex predicate but uses additional space.  Should we swithc to
    /// this version
    // val predGraph = mapVertices(v => (v.data, vpred(v)))
    // val newETable = predGraph.triplets.filter(t => 
    //   if(v.src.data._2 && v.dst.data._2) {
    //     val src = Vertex(t.src.id, t.src.data._1)
    //     val dst = Vertex(t.dst.id, t.dst.data._1)
    //     epred(new EdgeTriplet[VD, ED](src, dst, t.data))
    //   } else { false })

    // val newVTable = predGraph.vertices.filter(v => v.data._1)
    //   .map(v => (v.id, v.data._1)).indexed()

    // Reuse the partitioner (but not the index) from this graph
    val newVTable = vertices.filter(v => vpred(v._1, v._2)).indexed(vTable.index.partitioner)


    // Restrict the set of edges to those that satisfy the vertex and the edge predicate.
    val newETable = createETable(
      triplets.filter(
        t => vpred( t.src.id, t.src.data ) && vpred( t.dst.id, t.dst.data ) && epred(t)
        )
        .map( t => Edge(t.src.id, t.dst.id, t.data) ),
      eTable.index.partitioner.numPartitions
      )

    // Construct the Vid2Pid map. Here we assume that the filter operation 
    // behaves deterministically.  
    // @todo reindex the vertex and edge tables 
    val newVid2Pid = createVid2Pid(newETable, newVTable.index)

    new GraphImpl(newVTable, newVid2Pid, newETable)
  }


  // Because of the edgepartitioner, we know that all edges with the same src and dst
  // will be in the same partition

  // We will want to keep the same partitioning scheme. Use newGraph() rather than
  // new GraphImpl()
  // TODO(crankshaw) is there a better way to do this using RDD.groupBy()
  // functions?

  override def groupEdgeTriplets[ED2: ClassManifest](
    f: Iterator[EdgeTriplet[VD,ED]] => ED2 ): Graph[VD,ED2] = {
  //override def groupEdges[ED2: ClassManifest](f: Iterator[Edge[ED]] => ED2 ):
   
      // I think that
      // myRDD.mapPartitions { part => 
      //  val (vmap, edges) = part.next()
      // gives me access to the vertex map and the set of
      // edges within that partition

      // This is what happens during mapPartitions
      // The iterator iterates over all partitions
      // val result: RDD[U] = new RDD[T]().mapPartitions(f: Iterator[T] => Iterator[U])

      // TODO(crankshaw) figure out how to actually get the new Edge RDD and what
      // type that should have
      val newEdges: RDD[Edge[ED2]] = triplets.mapPartitions { partIter =>
        // toList lets us operate on all EdgeTriplets in a single partition at once
        partIter
        .toList
        // groups all ETs in this partition that have the same src and dst
        // Because all ETs with the same src and dst will live on the same
        // partition due to the EdgePartitioner, this guarantees that these
        // ET groups will be complete.
        .groupBy { t: EdgeTriplet[VD, ED] => 
            //println("(" + t.src.id + ", " + t.dst.id + ", " + t.data + ")")
            (t.src.id, t.dst.id) }
        //.groupBy { e => (e.src, e.dst) }
        // Apply the user supplied supplied edge group function to
        // each group of edges
        // The result of this line is Map[(Long, Long, ED2]
        .mapValues { ts: List[EdgeTriplet[VD, ED]] => f(ts.toIterator) }
        // convert the resulting map back to a list of tuples
        .toList
        // TODO(crankshaw) needs an iterator over the tuples? 
        // Why can't I map over the list?
        .toIterator
        // map over those tuples that contain src and dst info plus the
        // new edge data to make my new edges
        .map { case ((src, dst), data) => Edge(src, dst, data) }

        // How do I convert from a scala map to a list?
        // I want to be able to apply a function like:
        // f: (key, value): (K, V) => result: [R]
        // so that I can transfrom a Map[K, V] to List[R]

        // Maybe look at collections.breakOut
        // see http://stackoverflow.com/questions/1715681/scala-2-8-breakout
        // and http://stackoverflow.com/questions/6998676/converting-a-scala-map-to-a-list

      }

      // @todo eliminate the need to call createETable
      val newETable = createETable(newEdges, 
        eTable.index.partitioner.numPartitions)

      new GraphImpl(vTable, vid2pid, newETable)

  }


  override def groupEdges[ED2: ClassManifest](f: Iterator[Edge[ED]] => ED2 ):
    Graph[VD,ED2] = {

      val newEdges: RDD[Edge[ED2]] = edges.mapPartitions { partIter =>
        partIter.toList
        .groupBy { e: Edge[ED] => 
            println(e.src + " " + e.dst)
            (e.src, e.dst) }
        .mapValues { ts => f(ts.toIterator) }
        .toList
        .toIterator
        .map { case ((src, dst), data) => Edge(src, dst, data) }
      }
      // @todo eliminate the need to call createETable
      val newETable = createETable(newEdges, 
        eTable.index.partitioner.numPartitions)

      new GraphImpl(vTable, vid2pid, newETable)
  }



  //////////////////////////////////////////////////////////////////////////////////////////////////
  // Lower level transformation methods
  //////////////////////////////////////////////////////////////////////////////////////////////////

  override def mapReduceTriplets[A: ClassManifest](
      mapFunc: EdgeTriplet[VD, ED] => Array[(Vid, A)],
      reduceFunc: (A, A) => A)
    : RDD[(Vid, A)] = {

    ClosureCleaner.clean(mapFunc)
    ClosureCleaner.clean(reduceFunc)

    val newVTable: RDD[(Vid, A)] =
      vTableReplicated.join(eTable).flatMap{
        case (pid, (vmap, edgePartition)) =>
        val aggMap = new VertexHashMap[A]
        val et = new EdgeTriplet[VD, ED]
        et.src = new Vertex[VD]
        et.dst = new Vertex[VD]
        edgePartition.foreach{e => 
          et.data = e.data
          et.src.id = e.src
          et.src.data = vmap(e.src)
          et.dst.id = e.dst
          et.dst.data = vmap(e.dst)
          mapFunc(et).foreach{case (vid, a) => 
            if(aggMap.containsKey(vid)) {
              aggMap.put(vid, reduceFunc(aggMap.get(vid), a))             
            } else { aggMap.put(vid, a) }
          }
        }
        // Return the aggregate map
        aggMap.long2ObjectEntrySet().fastIterator().map{ 
          entry => (entry.getLongKey(), entry.getValue())
        }
      }
      .indexed(vTable.index).reduceByKey(reduceFunc)

    newVTable
  }

 def aggregateNeighbors[A: ClassManifest](
      mapFunc: (Vid, EdgeTriplet[VD, ED]) => Option[A],
      reduceFunc: (A, A) => A,
      dir: EdgeDirection)
    : RDD[(Vid, A)] = {

    ClosureCleaner.clean(mapFunc)
    ClosureCleaner.clean(reduceFunc)

    // Define a new map function over edge triplets 
    def mf(et: EdgeTriplet[VD,ED]): Array[(Vid, A)] = {
      // Compute the message to the dst vertex
      val dstA = 
        if (dir == EdgeDirection.In || dir == EdgeDirection.Both) {
          mapFunc(et.dst.id, et)
        } else { Option.empty[A] }
      // Compute the message to the source vertex
      val srcA = 
        if (dir == EdgeDirection.Out || dir == EdgeDirection.Both) {
          mapFunc(et.src.id, et)
        } else { Option.empty[A] }
      // construct the return array
      (srcA, dstA) match {
        case (None, None) => Array.empty[(Vid, A)]
        case (Some(src),None) => Array((et.src.id, src))
        case (None, Some(dst)) => Array((et.dst.id, dst))
        case (Some(src), Some(dst)) => 
          Array((et.src.id, src), (et.dst.id, dst))
      }
    }

    mapReduceTriplets(mf, reduceFunc)
  }




  override def outerJoinVertices[U: ClassManifest, VD2: ClassManifest]
    (updates: RDD[(Vid, U)])(updateF: (Vid, VD, Option[U]) => VD2)
    : Graph[VD2, ED] = {

    ClosureCleaner.clean(updateF)

    val newVTable = vTable.leftOuterJoin(updates).mapValuesWithKeys{ 
      case (vid, (data, other)) => updateF(vid, data, other)
    }.asInstanceOf[IndexedRDD[Vid,VD2]]
    new GraphImpl(newVTable, vid2pid, eTable)
  }


  //////////////////////////////////////////////////////////////////////////////////////////////////
  // Internals hidden from callers
  //////////////////////////////////////////////////////////////////////////////////////////////////


 


  // /** Create a new graph but keep the current partitioning scheme. */
  // protected def newGraph[VD2: ClassManifest, ED2: ClassManifest](
  //   vertices: RDD[Vertex[VD2]], edges: RDD[Edge[ED2]]): Graph[VD2, ED2] = {
  //   (new GraphImpl[VD2, ED2](vertices, edges)).withPartitioner(numVertexPartitions, numEdgePartitions)
  // }

  // protected lazy val eTable: RDD[(Pid, EdgePartition[ED])] = {
  //   if (_rawETable == null) {
  //     createETable(_rawEdges, numEdgePartitions)
  //   } else {
  //     _rawETable
  //   }
  // }

  // protected lazy val vTable: RDD[(Vid, (VD, Array[Pid]))] = {
  //   if (_rawVTable == null) {
  //     createVTable(_rawVertices, eTable, numVertexPartitions)
  //   } else {
  //     _rawVTable
  //   }
  // }

  // protected lazy val vTableReplicated: RDD[(Vid, VD)] = {
  //   // Join vid2pid and vTable, generate a shuffle dependency on the joined result, and get
  //   // the shuffle id so we can use it on the slave.
  //   vTable
  //     .flatMap { case (vid, (vdata, pids)) =>
  //       pids.iterator.map { pid => MessageToPartition(pid, (vid, vdata)) }
  //     }
  //     .partitionBy(edgePartitioner)
  //     .mapPartitions({ part =>
  //       part.map { message => (message.data._1, message.data._2) }
  //     }, preservesPartitioning = true)
  // }
}
















object GraphImpl {

def apply[VD: ClassManifest, ED: ClassManifest](
    vertices: RDD[(Vid, VD)], edges: RDD[Edge[ED]]): 
  GraphImpl[VD,ED] = {

    apply(vertices, edges, 
      vertices.context.defaultParallelism, edges.context.defaultParallelism)
  }


  def apply[VD: ClassManifest, ED: ClassManifest](
    vertices: RDD[(Vid, VD)], edges: RDD[Edge[ED]],
    numVPart: Int, numEPart: Int): GraphImpl[VD,ED] = {

    val vtable = vertices.indexed(numVPart)
    val etable = createETable(edges, numEPart)
    val vid2pid = createVid2Pid(etable, vtable.index)

    new GraphImpl(vtable, vid2pid, etable)
  }



  /**
   * Create the edge table RDD, which is much more efficient for Java heap storage than the
   * normal edges data structure (RDD[(Vid, Vid, ED)]).
   *
   * The edge table contains multiple partitions, and each partition contains only one RDD
   * key-value pair: the key is the partition id, and the value is an EdgePartition object
   * containing all the edges in a partition.
   */
  protected def createETable[ED: ClassManifest](
    edges: RDD[Edge[ED]], numPartitions: Int)
    : IndexedRDD[Pid, EdgePartition[ED]] = {
      val ceilSqrt: Pid = math.ceil(math.sqrt(numPartitions)).toInt 
    edges
      .map { e =>
        // Random partitioning based on the source vertex id.
        // val part: Pid = edgePartitionFunction1D(e.src, e.dst, numPartitions)
        val part: Pid = edgePartitionFunction2D(e.src, e.dst, numPartitions, ceilSqrt)
        //val part: Pid = canonicalEdgePartitionFunction2D(e.src, e.dst, numPartitions, ceilSqrt)

        // Should we be using 3-tuple or an optimized class
        MessageToPartition(part, (e.src, e.dst, e.data))
      }
      .partitionBy(new HashPartitioner(numPartitions))
      .mapPartitionsWithIndex({ (pid, iter) =>
        val builder = new EdgePartitionBuilder[ED]
        iter.foreach { message =>
          val data = message.data
          builder.add(data._1, data._2, data._3)
        }
        Iterator((pid, builder.toEdgePartition))
      }, preservesPartitioning = true).indexed()
  }


  protected def createVid2Pid[ED: ClassManifest](
    eTable: IndexedRDD[Pid, EdgePartition[ED]],
    vTableIndex: RDDIndex[Vid]): IndexedRDD[Vid, Pid] = {
    eTable.mapPartitions { iter =>
      val (pid, edgePartition) = iter.next()
      val vSet = new VertexSet
      edgePartition.foreach(e => {vSet.add(e.src); vSet.add(e.dst)})
      vSet.iterator.map { vid => (vid.toLong, pid) }
    }.indexed(vTableIndex)
  }


  protected def edgePartitionFunction1D(src: Vid, dst: Vid, numParts: Pid): Pid = {
    val mixingPrime: Vid = 1125899906842597L 
    (math.abs(src) * mixingPrime).toInt % numParts
  }



  /**
   * This function implements a classic 2D-Partitioning of a sparse matrix.  
   * Suppose we have a graph with 11 vertices that we want to partition 
   * over 9 machines.  We can use the following sparse matrix representation:
   *
   *       __________________________________
   *  v0   | P0 *     | P1       | P2    *  |      
   *  v1   |  ****    |  *       |          |
   *  v2   |  ******* |      **  |  ****    |
   *  v3   |  *****   |  *  *    |       *  |   
   *       ----------------------------------
   *  v4   | P3 *     | P4 ***   | P5 **  * |      
   *  v5   |  *  *    |  *       |          |
   *  v6   |       *  |      **  |  ****    |
   *  v7   |  * * *   |  *  *    |       *  |   
   *       ----------------------------------
   *  v8   | P6   *   | P7    *  | P8  *   *|      
   *  v9   |     *    |  *    *  |          |
   *  v10  |       *  |      **  |  *  *    |
   *  v11  | * <-E    |  ***     |       ** |   
   *       ----------------------------------
   *
   * The edge denoted by E connects v11 with v1 and is assigned to 
   * processor P6.  To get the processor number we divide the matrix
   * into sqrt(numProc) by sqrt(numProc) blocks.  Notice that edges
   * adjacent to v11 can only be in the first colum of 
   * blocks (P0, P3, P6) or the last row of blocks (P6, P7, P8).  
   * As a consequence we can guarantee that v11 will need to be 
   * replicated to at most 2 * sqrt(numProc) machines.
   *
   * Notice that P0 has many edges and as a consequence this 
   * partitioning would lead to poor work balance.  To improve
   * balance we first multiply each vertex id by a large prime 
   * to effectively shuffle the vertex locations. 
   *
   * One of the limitations of this approach is that the number of
   * machines must either be a perfect square.  We partially address
   * this limitation by computing the machine assignment to the next 
   * largest perfect square and then mapping back down to the actual 
   * number of machines.  Unfortunately, this can also lead to work 
   * imbalance and so it is suggested that a perfect square is used. 
   *   
   *
   */
  protected def edgePartitionFunction2D(src: Vid, dst: Vid, 
    numParts: Pid, ceilSqrtNumParts: Pid): Pid = {
    val mixingPrime: Vid = 1125899906842597L 
    val col: Pid = ((math.abs(src) * mixingPrime) % ceilSqrtNumParts).toInt
    val row: Pid = ((math.abs(dst) * mixingPrime) % ceilSqrtNumParts).toInt
    (col * ceilSqrtNumParts + row) % numParts
  }


  /**
   * Assign edges to an aribtrary machine corresponding to a 
   * random vertex cut.
   */
  protected def randomVertexCut(src: Vid, dst: Vid, numParts: Pid): Pid = {
    math.abs((src, dst).hashCode()) % numParts
  }


  /**
   * @todo(crankshaw) how does this effect load balancing?
   */
  protected def canonicalEdgePartitionFunction2D(srcOrig: Vid, dstOrig: Vid, 
    numParts: Pid, ceilSqrtNumParts: Pid): Pid = {
    val mixingPrime: Vid = 1125899906842597L 
    // Partitions by canonical edge direction
    val src = math.min(srcOrig, dstOrig)
    val dst = math.max(srcOrig, dstOrig)
    val col: Pid = ((math.abs(src) * mixingPrime) % ceilSqrtNumParts).toInt
    val row: Pid = ((math.abs(dst) * mixingPrime) % ceilSqrtNumParts).toInt
    (col * ceilSqrtNumParts + row) % numParts
  }



<<<<<<< HEAD
=======
    edges
      .map { e =>
        // Random partitioning based on the source vertex id.
        // val part: Pid = edgePartitionFunction1D(e.src, e.dst, numPartitions)
        val part: Pid = randomVertexCut(e.src, e.dst, numPartitions)
        //val part: Pid = canonicalEdgePartitionFunction2D(e.src, e.dst, numPartitions, ceilSqrt)
>>>>>>> 1a961dd1


  // protected def createVTable[VD: ClassManifest, ED: ClassManifest](
  //     eTable: IndexedRDD[Pid, EdgePartition[ED]],
  //     vid2pid: Index
  //     vertices: RDD[Vertex[VD]],

  //     default: VD) : IndexedRDD[Vid, VD] = {

  //   // Compute all the vertices in the edge table.
  //   val vid2pid = createVid2Pid(eTable)

  //   // Compute all the 
  //   vertices.map(v => (v.id, v.data)).cogroup(vids)

  //   // A key-value RDD. The key is a vertex id, and the value is a list of
  //   // partitions that contains edges referencing the vertex.
  //   val vid2pid : RDD[(Vid, Seq[Pid])] = eTable.mapPartitions { iter =>
  //     val (pid, edgePartition) = iter.next()
  //     val vSet = new VertexSet
  //     var i = 0
  //     while (i < edgePartition.srcIds.size) {
  //       vSet.add(edgePartition.srcIds.getLong(i))
  //       vSet.add(edgePartition.dstIds.getLong(i))
  //       i += 1
  //     }
  //     vSet.iterator.map { vid => (vid.toLong, pid) }
  //   }.groupByKey(partitioner)

  //   vertices
  //     .map { v => (v.id, v.data) }
  //     .partitionBy(partitioner)
  //     .leftOuterJoin(vid2pid)
  //     .mapValues {
  //       case (vdata, None)       => (vdata, Array.empty[Pid])
  //       case (vdata, Some(pids)) => (vdata, pids.toArray)
  //     }
  // }
}
<|MERGE_RESOLUTION|>--- conflicted
+++ resolved
@@ -526,7 +526,8 @@
       .map { e =>
         // Random partitioning based on the source vertex id.
         // val part: Pid = edgePartitionFunction1D(e.src, e.dst, numPartitions)
-        val part: Pid = edgePartitionFunction2D(e.src, e.dst, numPartitions, ceilSqrt)
+        // val part: Pid = edgePartitionFunction2D(e.src, e.dst, numPartitions, ceilSqrt)
+        val part: Pid = randomVertexCut(e.src, e.dst, numPartitions)
         //val part: Pid = canonicalEdgePartitionFunction2D(e.src, e.dst, numPartitions, ceilSqrt)
 
         // Should we be using 3-tuple or an optimized class
@@ -641,16 +642,6 @@
 
 
 
-<<<<<<< HEAD
-=======
-    edges
-      .map { e =>
-        // Random partitioning based on the source vertex id.
-        // val part: Pid = edgePartitionFunction1D(e.src, e.dst, numPartitions)
-        val part: Pid = randomVertexCut(e.src, e.dst, numPartitions)
-        //val part: Pid = canonicalEdgePartitionFunction2D(e.src, e.dst, numPartitions, ceilSqrt)
->>>>>>> 1a961dd1
-
 
   // protected def createVTable[VD: ClassManifest, ED: ClassManifest](
   //     eTable: IndexedRDD[Pid, EdgePartition[ED]],
